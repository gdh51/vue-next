--- conflicted
+++ resolved
@@ -332,12 +332,7 @@
 
   // in SSR there is no need to setup an actual effect, and it should be noop
   // unless it's eager
-<<<<<<< HEAD
-  // SSR，暂时不关注
-  if (__NODE_JS__ && isInSSRComponentSetup) {
-=======
   if (__SSR__ && isInSSRComponentSetup) {
->>>>>>> 467e113b
     // we will also not call the invalidate callback (+ runner is not set up)
     onInvalidate = NOOP
     if (!cb) {

import { DirectiveTransform } from '../transform'
import {
  createSimpleExpression,
  createObjectProperty,
  createCompoundExpression,
  NodeTypes,
  Property,
  ElementTypes,
  ExpressionNode,
  ConstantTypes
} from '../ast'
import { createCompilerError, ErrorCodes } from '../errors'
import {
  isMemberExpression,
  isSimpleIdentifier,
  hasScopeRef,
  isStaticExp
} from '../utils'
import { IS_REF } from '../runtimeHelpers'
import { BindingTypes } from '../options'

export const transformModel: DirectiveTransform = (dir, node, context) => {
  const { exp, arg } = dir

  // 无绑定值报错
  if (!exp) {
    context.onError(
      createCompilerError(ErrorCodes.X_V_MODEL_NO_EXPRESSION, dir.loc)
    )
    return createTransformProps()
  }

  const rawExp = exp.loc.source
  const expString =
    exp.type === NodeTypes.SIMPLE_EXPRESSION ? exp.content : rawExp

  // im SFC <script setup> inline mode, the exp may have been transformed into
  // _unref(exp)
  const bindingType = context.bindingMetadata[rawExp]

  // 非浏览器
  const maybeRef =
    !__BROWSER__ &&
    context.inline &&
    bindingType &&
    bindingType !== BindingTypes.SETUP_CONST

<<<<<<< HEAD
  // 空表达式，或非成员访问表达式(a.b)，报错
  if (!expString.trim() || (!isMemberExpression(expString) && !maybeRef)) {
=======
  if (
    !expString.trim() ||
    (!isMemberExpression(expString, context) && !maybeRef)
  ) {
>>>>>>> 467e113b
    context.onError(
      createCompilerError(ErrorCodes.X_V_MODEL_MALFORMED_EXPRESSION, exp.loc)
    )
    return createTransformProps()
  }

  // 非浏览器
  if (
    !__BROWSER__ &&
    context.prefixIdentifiers &&
    isSimpleIdentifier(expString) &&
    context.identifiers[expString]
  ) {
    context.onError(
      createCompilerError(ErrorCodes.X_V_MODEL_ON_SCOPE_VARIABLE, exp.loc)
    )
    return createTransformProps()
  }

  // 创建属性名称，默认为modelValue
  const propName = arg ? arg : createSimpleExpression('modelValue', true)

  // 创建事件名称
  const eventName = arg
    ? isStaticExp(arg)
      ? `onUpdate:${arg.content}`
      : createCompoundExpression(['"onUpdate:" + ', arg])
    : `onUpdate:modelValue`

  let assignmentExp: ExpressionNode
  const eventArg = context.isTS ? `($event: any)` : `$event`

  // SFC下setup模式处理
  if (maybeRef) {
    if (bindingType === BindingTypes.SETUP_REF) {
      // v-model used on known ref.
      assignmentExp = createCompoundExpression([
        `${eventArg} => ((`,
        createSimpleExpression(rawExp, false, exp.loc),
        `).value = $event)`
      ])
    } else {
      // v-model used on a potentially ref binding in <script setup> inline mode.
      // the assignment needs to check whether the binding is actually a ref.
      const altAssignment =
        bindingType === BindingTypes.SETUP_LET ? `${rawExp} = $event` : `null`

      // 创建赋值 复合表达式
      assignmentExp = createCompoundExpression([
        `${eventArg} => (${context.helperString(IS_REF)}(${rawExp}) ? (`,
        createSimpleExpression(rawExp, false, exp.loc),
        `).value = $event : ${altAssignment})`
      ])
    }

    // 一般正常处理
  } else {
    assignmentExp = createCompoundExpression([
      `${eventArg} => ((`,
      exp,
      `) = $event)`
    ])
  }

  const props = [
    // modelValue: foo
    createObjectProperty(propName, dir.exp!),
    // "onUpdate:modelValue": $event => (foo = $event)
    createObjectProperty(eventName, assignmentExp)
  ]

  // cache v-model handler if applicable (when it doesn't refer any scope vars)
  if (
    !__BROWSER__ &&
    context.prefixIdentifiers &&
    !context.inVOnce &&
    context.cacheHandlers &&
    !hasScopeRef(exp, context.identifiers)
  ) {
    props[1].value = context.cache(props[1].value)
  }

  // modelModifiers: { foo: true, "bar-baz": true }
  // 处理修饰符
  if (dir.modifiers.length && node.tagType === ElementTypes.COMPONENT) {
    const modifiers = dir.modifiers
      .map(m => (isSimpleIdentifier(m) ? m : JSON.stringify(m)) + `: true`)
      .join(`, `)
    const modifiersKey = arg
      ? isStaticExp(arg)
        ? `${arg.content}Modifiers`
        : createCompoundExpression([arg, ' + "Modifiers"'])
      : `modelModifiers`
    props.push(
      createObjectProperty(
        modifiersKey,
        createSimpleExpression(
          `{ ${modifiers} }`,
          false,
          dir.loc,
          ConstantTypes.CAN_HOIST
        )
      )
    )
  }

  return createTransformProps(props)
}

function createTransformProps(props: Property[] = []) {
  return { props }
}<|MERGE_RESOLUTION|>--- conflicted
+++ resolved
@@ -45,15 +45,11 @@
     bindingType &&
     bindingType !== BindingTypes.SETUP_CONST
 
-<<<<<<< HEAD
   // 空表达式，或非成员访问表达式(a.b)，报错
-  if (!expString.trim() || (!isMemberExpression(expString) && !maybeRef)) {
-=======
   if (
     !expString.trim() ||
     (!isMemberExpression(expString, context) && !maybeRef)
   ) {
->>>>>>> 467e113b
     context.onError(
       createCompilerError(ErrorCodes.X_V_MODEL_MALFORMED_EXPRESSION, exp.loc)
     )

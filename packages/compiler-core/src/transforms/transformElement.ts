--- conflicted
+++ resolved
@@ -522,34 +522,21 @@
     // 静态属性
     if (prop.type === NodeTypes.ATTRIBUTE) {
       const { loc, name, value } = prop
-<<<<<<< HEAD
-      let isStatic = true
-
-      // 当前属性为ref
-=======
       let valueNode = createSimpleExpression(
         value ? value.content : '',
         true,
         value ? value.loc : loc
       ) as JSChildNode
->>>>>>> 467e113b
       if (name === 'ref') {
         hasRef = true
         // in inline mode there is no setupState object, so we can't use string
         // keys to set the ref. Instead, we need to transform it to pass the
-<<<<<<< HEAD
-        // acrtual ref instead.
-        // 非浏览器环境
-        if (!__BROWSER__ && context.inline) {
-          isStatic = false
-=======
         // actual ref instead.
         if (!__BROWSER__ && context.inline && value?.content) {
           valueNode = createFunctionExpression(['_value', '_refs'])
           valueNode.body = createBlockStatement(
             processInlineRef(context, value.content)
           )
->>>>>>> 467e113b
         }
       }
 
@@ -577,17 +564,7 @@
             true,
             getInnerRange(loc, 0, name.length)
           ),
-<<<<<<< HEAD
-
-          // 创建value ast
-          createSimpleExpression(
-            value ? value.content : '',
-            isStatic,
-            value ? value.loc : loc
-          )
-=======
           valueNode
->>>>>>> 467e113b
         )
       )
 
@@ -938,13 +915,7 @@
 
     // 已存在的
     if (existing) {
-<<<<<<< HEAD
-      // 合并属性
-      if (name === 'style' || name === 'class' || name.startsWith('on')) {
-        // 合并到一个数组ast
-=======
       if (name === 'style' || name === 'class' || isOn(name)) {
->>>>>>> 467e113b
         mergeAsArray(existing, prop)
       }
 

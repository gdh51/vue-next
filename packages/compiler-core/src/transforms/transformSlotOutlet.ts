import { NodeTransform, TransformContext } from '../transform'
import {
  NodeTypes,
  CallExpression,
  createCallExpression,
  ExpressionNode,
  SlotOutletNode,
  createFunctionExpression
} from '../ast'
import { isSlotOutlet, isBindKey, isStaticExp } from '../utils'
import { buildProps, PropsExpression } from './transformElement'
import { createCompilerError, ErrorCodes } from '../errors'
import { RENDER_SLOT } from '../runtimeHelpers'
import { camelize } from '@vue/shared/'

export const transformSlotOutlet: NodeTransform = (node, context) => {
  // 首先确认其为slot元素
  if (isSlotOutlet(node)) {
    const { children, loc } = node

    // 解析slot上的名称与属性
    const { slotName, slotProps } = processSlotOutlet(node, context)

    const slotArgs: CallExpression['arguments'] = [
      context.prefixIdentifiers ? `_ctx.$slots` : `$slots`,
      slotName,
      '{}',
      'undefined',
      'true'
    ]
    let expectedLen = 2

    if (slotProps) {
      slotArgs[2] = slotProps
      expectedLen = 3
    }

    // 具有fallback内容
    if (children.length) {
<<<<<<< HEAD
      // 但不具有属性
      if (!slotProps) {
        slotArgs.push(`{}`)
      }

      slotArgs.push(createFunctionExpression([], children, false, false, loc))
=======
      slotArgs[3] = createFunctionExpression([], children, false, false, loc)
      expectedLen = 4
>>>>>>> 467e113b
    }

    if (context.scopeId && !context.slotted) {
      expectedLen = 5
    }
    slotArgs.splice(expectedLen) // remove unused arguments

    // 生成调用表达式
    node.codegenNode = createCallExpression(
      context.helper(RENDER_SLOT),
      slotArgs,
      loc
    )
  }
}

interface SlotOutletProcessResult {
  slotName: string | ExpressionNode
  slotProps: PropsExpression | undefined
}

export function processSlotOutlet(
  node: SlotOutletNode,
  context: TransformContext
): SlotOutletProcessResult {
  let slotName: string | ExpressionNode = `"default"`
  let slotProps: PropsExpression | undefined = undefined

  const nonNameProps = []
  for (let i = 0; i < node.props.length; i++) {
    const p = node.props[i]

    // 属性
    if (p.type === NodeTypes.ATTRIBUTE) {
      if (p.value) {
        // 插槽名称
        if (p.name === 'name') {
          slotName = JSON.stringify(p.value.content)

          // 其余属性，收集起来
        } else {
          p.name = camelize(p.name)
          nonNameProps.push(p)
        }
      }

      // 指令
    } else {
      // 存在name
      if (p.name === 'bind' && isBindKey(p.arg, 'name')) {
        if (p.exp) slotName = p.exp

        // 其余指令
      } else {
        if (p.name === 'bind' && p.arg && isStaticExp(p.arg)) {
          p.arg.content = camelize(p.arg.content)
        }
        nonNameProps.push(p)
      }
    }
  }

  if (nonNameProps.length > 0) {
    // 整理属性和指令
    const { props, directives } = buildProps(node, context, nonNameProps)
    slotProps = props

    // 有指令时报错，逆天
    if (directives.length) {
      context.onError(
        createCompilerError(
          ErrorCodes.X_V_SLOT_UNEXPECTED_DIRECTIVE_ON_SLOT_OUTLET,
          directives[0].loc
        )
      )
    }
  }

  return {
    slotName,
    slotProps
  }
}<|MERGE_RESOLUTION|>--- conflicted
+++ resolved
@@ -37,17 +37,8 @@
 
     // 具有fallback内容
     if (children.length) {
-<<<<<<< HEAD
-      // 但不具有属性
-      if (!slotProps) {
-        slotArgs.push(`{}`)
-      }
-
-      slotArgs.push(createFunctionExpression([], children, false, false, loc))
-=======
       slotArgs[3] = createFunctionExpression([], children, false, false, loc)
       expectedLen = 4
->>>>>>> 467e113b
     }
 
     if (context.scopeId && !context.slotted) {

--- conflicted
+++ resolved
@@ -54,38 +54,6 @@
   'for',
   (node, dir, context) => {
     const { helper, removeHelper } = context
-<<<<<<< HEAD
-    return processFor(
-      node,
-      dir,
-      context,
-      // for容器节点
-      forNode => {
-        // create the loop render function expression now, and add the
-        // iterator on exit after all children have been traversed
-        // 创建renderList的JS调用表达式
-        const renderExp = createCallExpression(helper(RENDER_LIST), [
-          forNode.source
-        ]) as ForRenderListExpression
-
-        // 查询遍历节点上是否标记v-memo
-        const memo = findDir(node, 'memo')
-
-        // 找到遍历的key
-        const keyProp = findProp(node, `key`)
-        const keyExp =
-          keyProp &&
-          (keyProp.type === NodeTypes.ATTRIBUTE
-            ? // 属性key
-              createSimpleExpression(keyProp.value!.content, true)
-            : // 指令key
-              keyProp.exp!)
-
-        // 为key创建对象属性表达式
-        const keyProperty = keyProp
-          ? createObjectProperty(`key`, keyExp!)
-          : null
-=======
     return processFor(node, dir, context, forNode => {
       // create the loop render function expression now, and add the
       // iterator on exit after all children have been traversed
@@ -117,7 +85,6 @@
           context
         )
       }
->>>>>>> 467e113b
 
         // 非浏览器
         if (!__BROWSER__ && context.prefixIdentifiers && keyProperty) {

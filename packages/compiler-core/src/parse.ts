import { ErrorHandlingOptions, ParserOptions } from './options'
import { NO, isArray, makeMap, extend } from '@vue/shared'
import {
  ErrorCodes,
  createCompilerError,
  defaultOnError,
  defaultOnWarn
} from './errors'
import {
  assert,
  advancePositionWithMutation,
  advancePositionWithClone,
  isCoreComponent,
  isBindKey
} from './utils'
import {
  Namespaces,
  AttributeNode,
  CommentNode,
  DirectiveNode,
  ElementNode,
  ElementTypes,
  ExpressionNode,
  NodeTypes,
  Position,
  RootNode,
  SourceLocation,
  TextNode,
  TemplateChildNode,
  InterpolationNode,
  createRoot,
  ConstantTypes
} from './ast'
import {
  checkCompatEnabled,
  CompilerCompatOptions,
  CompilerDeprecationTypes,
  isCompatEnabled,
  warnDeprecation
} from './compat/compatConfig'

type OptionalOptions =
  | 'whitespace'
  | 'isNativeTag'
  | 'isBuiltInComponent'
  | keyof CompilerCompatOptions
type MergedParserOptions = Omit<Required<ParserOptions>, OptionalOptions> &
  Pick<ParserOptions, OptionalOptions>
type AttributeValue =
  | {
      content: string
      isQuoted: boolean
      loc: SourceLocation
    }
  | undefined

// The default decoder only provides escapes for characters reserved as part of
// the template syntax, and is only used if the custom renderer did not provide
// a platform-specific decoder.
const decodeRE = /&(gt|lt|amp|apos|quot);/g
const decodeMap: Record<string, string> = {
  gt: '>',
  lt: '<',
  amp: '&',
  apos: "'",
  quot: '"'
}

export const defaultParserOptions: MergedParserOptions = {
  delimiters: [`{{`, `}}`],
  getNamespace: () => Namespaces.HTML,
  getTextMode: () => TextModes.DATA,
  isVoidTag: NO,
  isPreTag: NO,
  isCustomElement: NO,
  decodeEntities: (rawText: string): string =>
    rawText.replace(decodeRE, (_, p1) => decodeMap[p1]),
  onError: defaultOnError,
  onWarn: defaultOnWarn,
  comments: __DEV__
}

export const enum TextModes {
  //          | Elements | Entities | End sign              | Inside of
  DATA, //    | ✔        | ✔        | End tags of ancestors |
  RCDATA, //  | ✘        | ✔        | End tag of the parent | <textarea>
  RAWTEXT, // | ✘        | ✘        | End tag of the parent | <style>,<script>
  CDATA,
  ATTRIBUTE_VALUE
}

export interface ParserContext {
  options: MergedParserOptions
  readonly originalSource: string
  source: string
  offset: number
  line: number
  column: number
  inPre: boolean // HTML <pre> tag, preserve whitespaces
  inVPre: boolean // v-pre, do not process directives and interpolations
  onWarn: NonNullable<ErrorHandlingOptions['onWarn']>
}

// 模板解析函数
export function baseParse(
  content: string,
  options: ParserOptions = {}
): RootNode {
  // 创建解析上下文，包括当前解析的一些信息
  const context = createParserContext(content, options)

  // 获取当前的解析指针
  const start = getCursor(context)

  // 用根节点承载它们
  return createRoot(
    // 将当前模板解析为AST节点
    parseChildren(context, TextModes.DATA, []),

    // 当前模板解析的范围(即模板本身)
    getSelection(context, start)
  )
}

function createParserContext(
  content: string,
  rawOptions: ParserOptions
): ParserContext {
  const options = extend({}, defaultParserOptions)

  let key: keyof ParserOptions
  for (key in rawOptions) {
    // @ts-ignore
    options[key] =
      rawOptions[key] === undefined
        ? defaultParserOptions[key]
        : rawOptions[key]
  }
  return {
    options,
    column: 1,
    line: 1,
    offset: 0,
    originalSource: content,
    source: content,
    inPre: false,
    inVPre: false,
    onWarn: options.onWarn
  }
}

function parseChildren(
  context: ParserContext, // 解析上下文
  mode: TextModes, // 解析模式
  ancestors: ElementNode[] // 解析栈
): TemplateChildNode[] {
  // 获取父节点
  const parent = last(ancestors)

  // 获取其命名空间
  const ns = parent ? parent.ns : Namespaces.HTML
  const nodes: TemplateChildNode[] = []

  // 循环解析，直到即将产生闭合元素或模板解析完毕
  while (!isEnd(context, mode, ancestors)) {
    __TEST__ && assert(context.source.length > 0)
    const s = context.source
    let node: TemplateChildNode | TemplateChildNode[] | undefined = undefined

    if (mode === TextModes.DATA || mode === TextModes.RCDATA) {
      // 不再v-pre上下文且检测到插值表达式的开启标签{{
      if (!context.inVPre && startsWith(s, context.options.delimiters[0])) {
        // '{{'
        // 解析插值表达式，返回ast节点
        node = parseInterpolation(context, mode)

        // 开始标签
      } else if (mode === TextModes.DATA && s[0] === '<') {
        // https://html.spec.whatwg.org/multipage/parsing.html#tag-open-state
        // 整个模板仅剩单个<报错
        if (s.length === 1) {
          emitError(context, ErrorCodes.EOF_BEFORE_TAG_NAME, 1)

          // 注释标签
        } else if (s[1] === '!') {
          // https://html.spec.whatwg.org/multipage/parsing.html#markup-declaration-open-state
          if (startsWith(s, '<!--')) {
            node = parseComment(context)
          } else if (startsWith(s, '<!DOCTYPE')) {
            // Ignore DOCTYPE by a limitation.
            node = parseBogusComment(context)
          } else if (startsWith(s, '<![CDATA[')) {
            if (ns !== Namespaces.HTML) {
              node = parseCDATA(context, ancestors)
            } else {
              emitError(context, ErrorCodes.CDATA_IN_HTML_CONTENT)
              node = parseBogusComment(context)
            }
          } else {
            emitError(context, ErrorCodes.INCORRECTLY_OPENED_COMMENT)
            node = parseBogusComment(context)
          }

          // 闭合标签
        } else if (s[1] === '/') {
          // https://html.spec.whatwg.org/multipage/parsing.html#end-tag-open-state
          if (s.length === 2) {
            emitError(context, ErrorCodes.EOF_BEFORE_TAG_NAME, 2)

            // 无结束标签报错并跳过
          } else if (s[2] === '>') {
            emitError(context, ErrorCodes.MISSING_END_TAG_NAME, 2)
            advanceBy(context, 3)
            continue

            // 检查到闭合标签名
          } else if (/[a-z]/i.test(s[2])) {
            emitError(context, ErrorCodes.X_INVALID_END_TAG)

            // 解析结束标签
            parseTag(context, TagType.End, parent)
            continue
          } else {
            emitError(
              context,
              ErrorCodes.INVALID_FIRST_CHARACTER_OF_TAG_NAME,
              2
            )
            node = parseBogusComment(context)
          }

          // 标签名
        } else if (/[a-z]/i.test(s[1])) {
          // 解析元素
          node = parseElement(context, ancestors)

          // 2.x <template> with no directive compat
          if (
            __COMPAT__ &&
            isCompatEnabled(
              CompilerDeprecationTypes.COMPILER_NATIVE_TEMPLATE,
              context
            ) &&
            node &&
            node.tag === 'template' &&
            !node.props.some(
              p =>
                p.type === NodeTypes.DIRECTIVE &&
                isSpecialTemplateDirective(p.name)
            )
          ) {
            __DEV__ &&
              warnDeprecation(
                CompilerDeprecationTypes.COMPILER_NATIVE_TEMPLATE,
                context,
                node.loc
              )
            node = node.children
          }

          // 有问题的注释
        } else if (s[1] === '?') {
          emitError(
            context,
            ErrorCodes.UNEXPECTED_QUESTION_MARK_INSTEAD_OF_TAG_NAME,
            1
          )

          node = parseBogusComment(context)
        } else {
          emitError(context, ErrorCodes.INVALID_FIRST_CHARACTER_OF_TAG_NAME, 1)
        }
      }
    }

    // 最后如果未解析到任何标签，那从当前开始作为文本解析
    if (!node) {
      node = parseText(context, mode)
    }

    if (isArray(node)) {
      for (let i = 0; i < node.length; i++) {
        pushNode(nodes, node[i])
      }
    } else {
      pushNode(nodes, node)
    }
  }

  // Whitespace handling strategy like v2
  // 移除无用空白节点
  let removedWhitespace = false

  // 否未处理文本或rc时，处理空格
  if (mode !== TextModes.RAWTEXT && mode !== TextModes.RCDATA) {
    const shouldCondense = context.options.whitespace !== 'preserve'
    for (let i = 0; i < nodes.length; i++) {
      const node = nodes[i]

      // 确认当前节点不在<pre>元素中且为文本节点
      if (!context.inPre && node.type === NodeTypes.TEXT) {
        // 无特殊空白符号
        if (!/[^\t\r\n\f ]/.test(node.content)) {
          const prev = nodes[i - 1]
          const next = nodes[i + 1]
          // Remove if:
          // - the whitespace is the first or last node, or:
          // - (condense mode) the whitespace is adjacent to a comment, or:
          // - (condense mode) the whitespace is between two elements AND contains newline
          // - 首尾节点为空格
          // - 压缩模式下，前节点为注释，或后节点为注释
          // - 压缩模式下，前后节点为元素节点且当前节点为换行符
          if (
            !prev ||
            !next ||
            (shouldCondense &&
              (prev.type === NodeTypes.COMMENT ||
                next.type === NodeTypes.COMMENT ||
                (prev.type === NodeTypes.ELEMENT &&
                  next.type === NodeTypes.ELEMENT &&
                  /[\r\n]/.test(node.content))))
          ) {
            removedWhitespace = true
            nodes[i] = null as any

            // 其余情况，空白被视为单个空格
          } else {
            // Otherwise, the whitespace is condensed into a single space
            node.content = ' '
          }
        } else if (shouldCondense) {
          // in condense mode, consecutive whitespaces in text are condensed
          // down to a single space.
          node.content = node.content.replace(/[\t\r\n\f ]+/g, ' ')
        }
      }
      // Remove comment nodes if desired by configuration.
      else if (node.type === NodeTypes.COMMENT && !context.options.comments) {
        removedWhitespace = true
        nodes[i] = null as any
      }
    }

    // 当前节点在<pre>上下文中
    if (context.inPre && parent && context.options.isPreTag(parent.tag)) {
      // remove leading newline per html spec
      // https://html.spec.whatwg.org/multipage/grouping-content.html#the-pre-element
      const first = nodes[0]

      // 移除当前文本节点的首换行符
      if (first && first.type === NodeTypes.TEXT) {
        first.content = first.content.replace(/^\r?\n/, '')
      }
    }
  }

  // 筛掉nullish节点
  return removedWhitespace ? nodes.filter(Boolean) : nodes
}

// 加入节点数组，且合并相邻的文本节点
function pushNode(nodes: TemplateChildNode[], node: TemplateChildNode): void {
  if (node.type === NodeTypes.TEXT) {
    const prev = last(nodes)
    // Merge if both this and the previous node are text and those are
    // consecutive. This happens for cases like "a < b".
    if (
      prev &&
      prev.type === NodeTypes.TEXT &&
      prev.loc.end.offset === node.loc.start.offset
    ) {
      prev.content += node.content
      prev.loc.end = node.loc.end
      prev.loc.source += node.loc.source
      return
    }
  }

  nodes.push(node)
}

function parseCDATA(
  context: ParserContext,
  ancestors: ElementNode[]
): TemplateChildNode[] {
  __TEST__ &&
    assert(last(ancestors) == null || last(ancestors)!.ns !== Namespaces.HTML)
  __TEST__ && assert(startsWith(context.source, '<![CDATA['))

  advanceBy(context, 9)
  const nodes = parseChildren(context, TextModes.CDATA, ancestors)
  if (context.source.length === 0) {
    emitError(context, ErrorCodes.EOF_IN_CDATA)
  } else {
    __TEST__ && assert(startsWith(context.source, ']]>'))
    advanceBy(context, 3)
  }

  return nodes
}

function parseComment(context: ParserContext): CommentNode {
  __TEST__ && assert(startsWith(context.source, '<!--'))

  const start = getCursor(context)
  let content: string

  // Regular comment.
  const match = /--(\!)?>/.exec(context.source)
  if (!match) {
    content = context.source.slice(4)
    advanceBy(context, context.source.length)
    emitError(context, ErrorCodes.EOF_IN_COMMENT)
  } else {
    if (match.index <= 3) {
      emitError(context, ErrorCodes.ABRUPT_CLOSING_OF_EMPTY_COMMENT)
    }
    if (match[1]) {
      emitError(context, ErrorCodes.INCORRECTLY_CLOSED_COMMENT)
    }
    content = context.source.slice(4, match.index)

    // Advancing with reporting nested comments.
    const s = context.source.slice(0, match.index)
    let prevIndex = 1,
      nestedIndex = 0
    while ((nestedIndex = s.indexOf('<!--', prevIndex)) !== -1) {
      advanceBy(context, nestedIndex - prevIndex + 1)
      if (nestedIndex + 4 < s.length) {
        emitError(context, ErrorCodes.NESTED_COMMENT)
      }
      prevIndex = nestedIndex + 1
    }
    advanceBy(context, match.index + match[0].length - prevIndex + 1)
  }

  return {
    type: NodeTypes.COMMENT,
    content,
    loc: getSelection(context, start)
  }
}

function parseBogusComment(context: ParserContext): CommentNode | undefined {
  __TEST__ && assert(/^<(?:[\!\?]|\/[^a-z>])/i.test(context.source))

  const start = getCursor(context)
  const contentStart = context.source[1] === '?' ? 1 : 2
  let content: string

  const closeIndex = context.source.indexOf('>')
  if (closeIndex === -1) {
    content = context.source.slice(contentStart)
    advanceBy(context, context.source.length)
  } else {
    content = context.source.slice(contentStart, closeIndex)
    advanceBy(context, closeIndex + 1)
  }

  return {
    type: NodeTypes.COMMENT,
    content,
    loc: getSelection(context, start)
  }
}

function parseElement(
  context: ParserContext,
  ancestors: ElementNode[]
): ElementNode | undefined {
  __TEST__ && assert(/^<[a-z]/i.test(context.source))

  // Start tag.
  // 当前标签是否在<pre>标签中
  const wasInPre = context.inPre

  // 当前是否处于v-pre中
  const wasInVPre = context.inVPre

  // 获取父级标签ast节点
  const parent = last(ancestors)

  // 解析当前标签
  const element = parseTag(context, TagType.Start, parent)

  // 当前为<pre>标签
  const isPreBoundary = context.inPre && !wasInPre

  // 当前标签具有v-pre属性
  const isVPreBoundary = context.inVPre && !wasInVPre

  // 当前元素为自闭或空元素，则直接返回
  if (element.isSelfClosing || context.options.isVoidTag(element.tag)) {
    // #4030 self-closing <pre> tag
    if (isPreBoundary) {
      context.inPre = false
    }
    if (isVPreBoundary) {
      context.inVPre = false
    }
    return element
  }

  // Children.
  // 将当前元素加入栈中
  ancestors.push(element)

  // 获取当前元素文本模式
  const mode = context.options.getTextMode(element, parent)

  // 递归解析子元素并返回
  const children = parseChildren(context, mode, ancestors)

  // 解析完子元素，弹出当前元素，正常情况下来说，接下就是其尾标签
  ancestors.pop()

  // 2.x inline-template compat
  if (__COMPAT__) {
    const inlineTemplateProp = element.props.find(
      p => p.type === NodeTypes.ATTRIBUTE && p.name === 'inline-template'
    ) as AttributeNode
    if (
      inlineTemplateProp &&
      checkCompatEnabled(
        CompilerDeprecationTypes.COMPILER_INLINE_TEMPLATE,
        context,
        inlineTemplateProp.loc
      )
    ) {
      const loc = getSelection(context, element.loc.end)
      inlineTemplateProp.value = {
        type: NodeTypes.TEXT,
        content: loc.source,
        loc
      }
    }
  }

  element.children = children

  // End tag.
  // 解析尾标签
  if (startsWithEndTagOpen(context.source, element.tag)) {
    parseTag(context, TagType.End, parent)

    // 没匹配上且不为自闭和或空白标签则报错确实尾标签
  } else {
    emitError(context, ErrorCodes.X_MISSING_END_TAG, 0, element.loc.start)
    if (context.source.length === 0 && element.tag.toLowerCase() === 'script') {
      const first = children[0]
      if (first && startsWith(first.loc.source, '<!--')) {
        emitError(context, ErrorCodes.EOF_IN_SCRIPT_HTML_COMMENT_LIKE_TEXT)
      }
    }
  }

  element.loc = getSelection(context, element.loc.start)

  // 还原当前解析上下文
  if (isPreBoundary) {
    context.inPre = false
  }
  if (isVPreBoundary) {
    context.inVPre = false
  }
  return element
}

const enum TagType {
  Start,
  End
}

const isSpecialTemplateDirective = /*#__PURE__*/ makeMap(
  `if,else,else-if,for,slot`
)

/**
 * Parse a tag (E.g. `<div id=a>`) with that type (start tag or end tag).
 */
function parseTag(
  context: ParserContext,
  type: TagType.Start,
  parent: ElementNode | undefined
): ElementNode
function parseTag(
  context: ParserContext,
  type: TagType.End,
  parent: ElementNode | undefined
): void
function parseTag(
  context: ParserContext,
  type: TagType,
  parent: ElementNode | undefined
): ElementNode | undefined {
  __TEST__ && assert(/^<\/?[a-z]/i.test(context.source))
  __TEST__ &&
    assert(
      type === (startsWith(context.source, '</') ? TagType.End : TagType.Start)
    )

  // Tag open.
  // 获取当前解析上下文信息
  const start = getCursor(context)

  // 获取标签名
  const match = /^<\/?([a-z][^\t\r\n\f />]*)/i.exec(context.source)!
  const tag = match[1]
  const ns = context.options.getNamespace(tag, parent)

  // 更新解析上下文(更新<tag长度)
  advanceBy(context, match[0].length)

  // 跳过tag到属性间的空格距离，更新解析上下文
  advanceSpaces(context)

  // save current state in case we need to re-parse attributes with v-pre
  // 存储当前的解析上下文信息、模板，因为之后可能会再次解析
  const cursor = getCursor(context)
  const currentSource = context.source

  // check <pre> tag
  if (context.options.isPreTag(tag)) {
    context.inPre = true
  }

  // Attributes.
  // 解析属性
  let props = parseAttributes(context, type)

  // check v-pre
  // 如果当前标签具有v-pre属性(开标签)
  if (
    type === TagType.Start &&
    !context.inVPre &&
    props.some(p => p.type === NodeTypes.DIRECTIVE && p.name === 'pre')
  ) {
    // 更新解析上下文
    context.inVPre = true
    // reset context
    // 重置解析信息到未解析前
    extend(context, cursor)
    context.source = currentSource
    // re-parse attrs and filter out v-pre itself
    // 重新解析，并移除v-pre这个属性
    // 这里为什么要重新解析，因为在v-pre环境中不存在动态属性，
    // 此时对属性解析有影响，所以属性都会解析为静态属性
    props = parseAttributes(context, type).filter(p => p.name !== 'v-pre')
  }

  // Tag close.
  // 是否为自闭合标签
  let isSelfClosing = false

  // 模板已解析完毕，报错
  if (context.source.length === 0) {
    emitError(context, ErrorCodes.EOF_IN_TAG)
  } else {
    // 检查是否为自闭和标签
    isSelfClosing = startsWith(context.source, '/>')

    // 如果是一个带有自闭和符号的尾标签则报错
    if (type === TagType.End && isSelfClosing) {
      emitError(context, ErrorCodes.END_TAG_WITH_TRAILING_SOLIDUS)
    }
    advanceBy(context, isSelfClosing ? 2 : 1)
  }

  // 闭合标签解析到此结束
  if (type === TagType.End) {
    return
  }

  // 2.x deprecation checks
  if (
    __COMPAT__ &&
    __DEV__ &&
    isCompatEnabled(
      CompilerDeprecationTypes.COMPILER_V_IF_V_FOR_PRECEDENCE,
      context
    )
  ) {
    let hasIf = false
    let hasFor = false
    for (let i = 0; i < props.length; i++) {
      const p = props[i]
      if (p.type === NodeTypes.DIRECTIVE) {
        if (p.name === 'if') {
          hasIf = true
        } else if (p.name === 'for') {
          hasFor = true
        }
      }
      if (hasIf && hasFor) {
        warnDeprecation(
          CompilerDeprecationTypes.COMPILER_V_IF_V_FOR_PRECEDENCE,
          context,
          getSelection(context, start)
        )
      }
    }
  }

  // 确认元素类型，默认类型为元素
  let tagType = ElementTypes.ELEMENT

  // 确认不在v-pre环境中
  if (!context.inVPre) {
    // 插槽
    if (tag === 'slot') {
      tagType = ElementTypes.SLOT

      // 模板
    } else if (tag === 'template') {
      // 模板上是否具有特殊指令，有时才记录当前模板，否则无视
      if (
        props.some(
          p =>
            p.type === NodeTypes.DIRECTIVE && isSpecialTemplateDirective(p.name)
        )
      ) {
        tagType = ElementTypes.TEMPLATE
      }

      // 是否为组件
    } else if (isComponent(tag, props, context)) {
      tagType = ElementTypes.COMPONENT
    }
  }

  return {
    type: NodeTypes.ELEMENT,
    ns,
    tag,
    tagType,
    props,
    isSelfClosing,
    children: [],
    loc: getSelection(context, start),
    codegenNode: undefined // to be created during transform phase
  }
}

function isComponent(
  tag: string,
  props: (AttributeNode | DirectiveNode)[],
  context: ParserContext
) {
  const options = context.options

  // 首先是否为自定义元素(需用户注册)
  if (options.isCustomElement(tag)) {
    return false
  }

  // 是否为组件
  if (
    // 是否为动态组件
    tag === 'component' ||
    // 是否为Class写法
    /^[A-Z]/.test(tag) ||
    // 是否为自有核心组件
    isCoreComponent(tag) ||
    // 是否为内置组件
    (options.isBuiltInComponent && options.isBuiltInComponent(tag)) ||
    // 否原生元素
    (options.isNativeTag && !options.isNativeTag(tag))
  ) {
    return true
  }

  // at this point the tag should be a native tag, but check for potential "is"
  // casting
  // 到了这一步该标签应该为原生标签，但注意可能会存在is属性
  // 主要是处理v-is情况
  for (let i = 0; i < props.length; i++) {
    const p = props[i]

    // 属性类型的is
    if (p.type === NodeTypes.ATTRIBUTE) {
      // 具有is属性且有值，值必须标记vue:
      if (p.name === 'is' && p.value) {
        if (p.value.content.startsWith('vue:')) {
          return true
        } else if (
          __COMPAT__ &&
          checkCompatEnabled(
            CompilerDeprecationTypes.COMPILER_IS_ON_ELEMENT,
            context,
            p.loc
          )
        ) {
          return true
        }
      }

      // 指令形is，未来移除
    } else {
      // directive
      // v-is (TODO Deprecate)
      if (p.name === 'is') {
        return true
      } else if (
        // :is on plain element - only treat as component in compat mode
        p.name === 'bind' &&
        isBindKey(p.arg, 'is') &&
        __COMPAT__ &&
        checkCompatEnabled(
          CompilerDeprecationTypes.COMPILER_IS_ON_ELEMENT,
          context,
          p.loc
        )
      ) {
        return true
      }
    }
  }
}

function parseAttributes(
  context: ParserContext,
  type: TagType
): (AttributeNode | DirectiveNode)[] {
  const props = []
  const attributeNames = new Set<string>()

  // 循环解析，直到标签末尾或者模板解析完毕
  while (
    context.source.length > 0 &&
    !startsWith(context.source, '>') &&
    !startsWith(context.source, '/>')
  ) {
    // 单个/，能进入到此处说明其不为/>，报错并mute掉该/
    if (startsWith(context.source, '/')) {
      emitError(context, ErrorCodes.UNEXPECTED_SOLIDUS_IN_TAG)
      advanceBy(context, 1)
      advanceSpaces(context)
      continue
    }

    // 当前解析类型为尾标签，报错，尾标签写属性
    if (type === TagType.End) {
      emitError(context, ErrorCodes.END_TAG_WITH_ATTRIBUTES)
    }

    // 解析属性，存入Set中
    const attr = parseAttribute(context, attributeNames)

<<<<<<< HEAD
    // 如果为开标签，则记录属性信息
=======
    // Trim whitespace between class
    // https://github.com/vuejs/vue-next/issues/4251
    if (
      attr.type === NodeTypes.ATTRIBUTE &&
      attr.value &&
      attr.name === 'class'
    ) {
      attr.value.content = attr.value.content.replace(/\s+/g, ' ').trim()
    }

>>>>>>> 467e113b
    if (type === TagType.Start) {
      props.push(attr)
    }

    // 当前属性解析完毕，如果距离下个属性没有空格则报错
    if (/^[^\t\r\n\f />]/.test(context.source)) {
      emitError(context, ErrorCodes.MISSING_WHITESPACE_BETWEEN_ATTRIBUTES)
    }

    // 跳过空格内容
    advanceSpaces(context)
  }
  return props
}

// 解析单个属性
function parseAttribute(
  context: ParserContext,
  nameSet: Set<string>
): AttributeNode | DirectiveNode {
  __TEST__ && assert(/^[^\t\r\n\f />]/.test(context.source))

  // Name.
  const start = getCursor(context)

  // 获取属性名称
  const match = /^[^\t\r\n\f />][^\t\r\n\f />=]*/.exec(context.source)!
  const name = match[0]

  // 重复属性报错
  if (nameSet.has(name)) {
    emitError(context, ErrorCodes.DUPLICATE_ATTRIBUTE)
  }
  nameSet.add(name)

  // 缺少属性名称
  if (name[0] === '=') {
    emitError(context, ErrorCodes.UNEXPECTED_EQUALS_SIGN_BEFORE_ATTRIBUTE_NAME)
  }

  // 属性名中有奇怪的符号报错
  {
    const pattern = /["'<]/g
    let m: RegExpExecArray | null
    while ((m = pattern.exec(name))) {
      emitError(
        context,
        ErrorCodes.UNEXPECTED_CHARACTER_IN_ATTRIBUTE_NAME,
        m.index
      )
    }
  }

  // 更新解析上下文
  advanceBy(context, name.length)

  // Value
  let value: AttributeValue = undefined

  // 解析属性值，属性名到=号前允许换行空格
  if (/^[\t\r\n\f ]*=/.test(context.source)) {
    // 跳过空格部分
    advanceSpaces(context)

    // 跳过=号
    advanceBy(context, 1)

    // 再次跳过空格
    advanceSpaces(context)

    // 解析属性，返回其ast对象
    value = parseAttributeValue(context)

    // 未解析到属性值，报错
    if (!value) {
      emitError(context, ErrorCodes.MISSING_ATTRIBUTE_VALUE)
    }
  }

  // 获取当前属性整体的位置信息
  const loc = getSelection(context, start)

  if (!context.inVPre && /^(v-[A-Za-z0-9-]|:|\.|@|#)/.test(name)) {
    const match =
      /(?:^v-([a-z0-9-]+))?(?:(?::|^\.|^@|^#)(\[[^\]]+\]|[^\.]+))?(.+)?$/i.exec(
        name
      )!

    let isPropShorthand = startsWith(name, '.')
    let dirName =
      match[1] ||
      (isPropShorthand || startsWith(name, ':')
        ? 'bind'
        : startsWith(name, '@')
        ? 'on'
        : 'slot')
    let arg: ExpressionNode | undefined

    // 当解析为语法糖时，解析到的名称在2位置
    if (match[2]) {
      const isSlot = dirName === 'slot'
      const startOffset = name.lastIndexOf(match[2])
      const loc = getSelection(
        context,
        getNewPosition(context, start, startOffset),
        getNewPosition(
          context,
          start,
          startOffset + match[2].length + ((isSlot && match[3]) || '').length
        )
      )
      let content = match[2]

      // 是否为静态属性名
      let isStatic = true

      // 属性名为动态的
      if (content.startsWith('[')) {
        isStatic = false

        // 动态属性名缺乏闭合符号
        if (!content.endsWith(']')) {
          emitError(
            context,
            ErrorCodes.X_MISSING_DYNAMIC_DIRECTIVE_ARGUMENT_END
          )
          content = content.substr(1)
        } else {
          content = content.substr(1, content.length - 2)
        }
<<<<<<< HEAD

        // 获取动态属性具体字段
        content = content.substr(1, content.length - 2)
=======
>>>>>>> 467e113b
      } else if (isSlot) {
        // #1241 special case for v-slot: vuetify relies extensively on slot
        // names containing dots. v-slot doesn't have any modifiers and Vue 2.x
        // supports such usage so we are keeping it consistent with 2.x.
        content += match[3] || ''
      }

      arg = {
        type: NodeTypes.SIMPLE_EXPRESSION,
        content,
        isStatic,
        constType: isStatic
          ? ConstantTypes.CAN_STRINGIFY
          : ConstantTypes.NOT_CONSTANT,
        loc
      }
    }

    if (value && value.isQuoted) {
      const valueLoc = value.loc
      valueLoc.start.offset++
      valueLoc.start.column++
      valueLoc.end = advancePositionWithClone(valueLoc.start, value.content)
      valueLoc.source = valueLoc.source.slice(1, -1)
    }

    // 获取修饰符
    const modifiers = match[3] ? match[3].substr(1).split('.') : []
    if (isPropShorthand) modifiers.push('prop')

    // 2.x compat v-bind:foo.sync -> v-model:foo
    if (__COMPAT__ && dirName === 'bind' && arg) {
      if (
        modifiers.includes('sync') &&
        checkCompatEnabled(
          CompilerDeprecationTypes.COMPILER_V_BIND_SYNC,
          context,
          loc,
          arg.loc.source
        )
      ) {
        dirName = 'model'
        modifiers.splice(modifiers.indexOf('sync'), 1)
      }

      if (__DEV__ && modifiers.includes('prop')) {
        checkCompatEnabled(
          CompilerDeprecationTypes.COMPILER_V_BIND_PROP,
          context,
          loc
        )
      }
    }

    // 返回单个属性的ast对象
    return {
      // 动态属性为指令
      type: NodeTypes.DIRECTIVE,
      name: dirName,
      exp: value && {
        type: NodeTypes.SIMPLE_EXPRESSION,
        content: value.content,
        isStatic: false,
        // Treat as non-constant by default. This can be potentially set to
        // other values by `transformExpression` to make it eligible for hoisting.
        constType: ConstantTypes.NOT_CONSTANT,
        loc: value.loc
      },
      arg,
      modifiers,
      loc
    }
  }

  // missing directive name or illegal directive name
  if (!context.inVPre && startsWith(name, 'v-')) {
    emitError(context, ErrorCodes.X_MISSING_DIRECTIVE_NAME)
  }

  return {
    // 静态属性为attribute
    type: NodeTypes.ATTRIBUTE,
    name,
    value: value && {
      type: NodeTypes.TEXT,
      content: value.content,
      loc: value.loc
    },
    loc
  }
}

function parseAttributeValue(context: ParserContext): AttributeValue {
  // 保存当前解析上下文信息
  const start = getCursor(context)
  let content: string

  // 当前属性的引号
  const quote = context.source[0]

  // 是否为单双引号
  const isQuoted = quote === `"` || quote === `'`

  if (isQuoted) {
    // Quoted value.
    // 跳过引号的长度距离
    advanceBy(context, 1)

    // 找到反引号位置
    const endIndex = context.source.indexOf(quote)

    // 没找到，那么将后面全部内容都视为属性值
    if (endIndex === -1) {
      content = parseTextData(
        context,
        context.source.length,
        TextModes.ATTRIBUTE_VALUE
      )

      // 找到反引号，解析中间的属性值
    } else {
      content = parseTextData(context, endIndex, TextModes.ATTRIBUTE_VALUE)

      // 跳过后引号距离
      advanceBy(context, 1)
    }

    // 没有引号时，浏览器将认为其和有引号一样(虽然写法不规范)
  } else {
    // Unquoted

    // 匹配属性值
    const match = /^[^\t\r\n\f >]+/.exec(context.source)
    if (!match) {
      return undefined
    }

    // 查看当前属性值中是否有不该出现的符号，报错
    const unexpectedChars = /["'<=`]/g
    let m: RegExpExecArray | null
    while ((m = unexpectedChars.exec(match[0]))) {
      emitError(
        context,
        ErrorCodes.UNEXPECTED_CHARACTER_IN_UNQUOTED_ATTRIBUTE_VALUE,
        m.index
      )
    }

    // 提取具体属性值
    content = parseTextData(context, match[0].length, TextModes.ATTRIBUTE_VALUE)
  }

  // 返回属性的ast对象
  return { content, isQuoted, loc: getSelection(context, start) }
}

function parseInterpolation(
  context: ParserContext,
  mode: TextModes
): InterpolationNode | undefined {
  // 获取茶产值表达式分隔符
  const [open, close] = context.options.delimiters
  __TEST__ && assert(startsWith(context.source, open))

  // 获取插值表达式闭合处下标
  const closeIndex = context.source.indexOf(close, open.length)

  // 未找到时报错
  if (closeIndex === -1) {
    emitError(context, ErrorCodes.X_MISSING_INTERPOLATION_END)
    return undefined
  }

  // 获取开始插值表达式开始标签位置信息
  const start = getCursor(context)

  // 更新解析上下文信息，此时模板已经更新
  advanceBy(context, open.length)

  // 获取插值表达式内容开始信息
  const innerStart = getCursor(context)
  const innerEnd = getCursor(context)

  // 插值表达式内容长度
  const rawContentLength = closeIndex - open.length

  // 插值表达式具体内容
  const rawContent = context.source.slice(0, rawContentLength)

  // 获取纯插值表达式内容(未处理空格)
  const preTrimContent = parseTextData(context, rawContentLength, mode)

  // 除去空格
  const content = preTrimContent.trim()

  // 获取到正式内容的位移
  const startOffset = preTrimContent.indexOf(content)

  // 记录插值内容开始信息，注意下面用的是之前位置信息的副本
  if (startOffset > 0) {
    advancePositionWithMutation(innerStart, rawContent, startOffset)
  }

  // 获取内容结尾到插值表达式边缘的位移(同上使用副本)
  const endOffset =
    rawContentLength - (preTrimContent.length - content.length - startOffset)
  advancePositionWithMutation(innerEnd, rawContent, endOffset)

  // 更新模板
  advanceBy(context, close.length)

  return {
    type: NodeTypes.INTERPOLATION,
    content: {
      type: NodeTypes.SIMPLE_EXPRESSION,
      isStatic: false,
      // Set `isConstant` to false by default and will decide in transformExpression
      constType: ConstantTypes.NOT_CONSTANT,
      content,

      // 保存选中区域信息
      loc: getSelection(context, innerStart, innerEnd)
    },

    // 整体插值表达式(包括括号)的位置信息
    loc: getSelection(context, start)
  }
}

// 解析文本
function parseText(context: ParserContext, mode: TextModes): TextNode {
  __TEST__ && assert(context.source.length > 0)

<<<<<<< HEAD
  // 默认解析到下面符号前
  const endTokens = ['<', context.options.delimiters[0]]
  if (mode === TextModes.CDATA) {
    endTokens.push(']]>')
  }
=======
  const endTokens =
    mode === TextModes.CDATA ? [']]>'] : ['<', context.options.delimiters[0]]
>>>>>>> 467e113b

  // 默认将之后全部内容视为文本
  let endIndex = context.source.length

  // 遍历所有符号查找文本结束位置
  for (let i = 0; i < endTokens.length; i++) {
    const index = context.source.indexOf(endTokens[i], 1)

    // 找到最短的一个文本下标
    if (index !== -1 && endIndex > index) {
      endIndex = index
    }
  }

  __TEST__ && assert(endIndex > 0)

  // 获取位置，提取文本
  const start = getCursor(context)
  const content = parseTextData(context, endIndex, mode)

  return {
    type: NodeTypes.TEXT,
    content,
    loc: getSelection(context, start)
  }
}

/**
 * Get text data with a given length from the current location.
 * This translates HTML entities in the text data.
 * 从当前位置获取一个给定长度的文本信息
 */
function parseTextData(
  context: ParserContext,
  length: number,
  mode: TextModes
): string {
  // 获取文本
  const rawText = context.source.slice(0, length)

  // 更新解析上下文
  advanceBy(context, length)

  // 返回解析的文本片段
  if (
    mode === TextModes.RAWTEXT ||
    mode === TextModes.CDATA ||
    rawText.indexOf('&') === -1
  ) {
    return rawText
  } else {
    // DATA or RCDATA containing "&"". Entity decoding required.
    // 自动解码
    return context.options.decodeEntities(
      rawText,
      mode === TextModes.ATTRIBUTE_VALUE
    )
  }
}

// 获取当前解析指针
function getCursor(context: ParserContext): Position {
  const { column, line, offset } = context
  return { column, line, offset }
}

// 获取选中区域内容
function getSelection(
  context: ParserContext,
  start: Position,
  end?: Position
): SourceLocation {
  // 未标记结尾时，使用当前解析上下文的位置
  end = end || getCursor(context)
  return {
    start,
    end,
    source: context.originalSource.slice(start.offset, end.offset)
  }
}

function last<T>(xs: T[]): T | undefined {
  return xs[xs.length - 1]
}

function startsWith(source: string, searchString: string): boolean {
  return source.startsWith(searchString)
}

// 更新解析上下文信息
function advanceBy(context: ParserContext, numberOfCharacters: number): void {
  const { source } = context
  __TEST__ && assert(numberOfCharacters <= source.length)

  // 更新解析上下文信息
  advancePositionWithMutation(context, source, numberOfCharacters)

  // 直接截取到剩余的模板
  context.source = source.slice(numberOfCharacters)
}

function advanceSpaces(context: ParserContext): void {
  const match = /^[\t\r\n\f ]+/.exec(context.source)
  if (match) {
    advanceBy(context, match[0].length)
  }
}

function getNewPosition(
  context: ParserContext,
  start: Position,
  numberOfCharacters: number
): Position {
  return advancePositionWithClone(
    start,
    context.originalSource.slice(start.offset, numberOfCharacters),
    numberOfCharacters
  )
}

function emitError(
  context: ParserContext,
  code: ErrorCodes,
  offset?: number,
  loc: Position = getCursor(context)
): void {
  if (offset) {
    loc.offset += offset
    loc.column += offset
  }
  context.options.onError(
    createCompilerError(code, {
      start: loc,
      end: loc,
      source: ''
    })
  )
}

// 检测是否解析到模板最后
function isEnd(
  context: ParserContext,
  mode: TextModes,
  ancestors: ElementNode[]
): boolean {
  // 获取当前正在解析到的模板
  const s = context.source

  switch (mode) {
    case TextModes.DATA:
      // 当前模板是否为结束标签
      if (startsWith(s, '</')) {
        // TODO: probably bad performance
        // 从未闭合元素(父->祖先)开始，查看是否为匹配的尾标签
        for (let i = ancestors.length - 1; i >= 0; --i) {
          // 匹配当前闭合标签
          if (startsWithEndTagOpen(s, ancestors[i].tag)) {
            return true
          }
        }
      }
      break

    case TextModes.RCDATA:
    case TextModes.RAWTEXT: {
      const parent = last(ancestors)
      if (parent && startsWithEndTagOpen(s, parent.tag)) {
        return true
      }
      break
    }

    case TextModes.CDATA:
      if (startsWith(s, ']]>')) {
        return true
      }
      break
  }

  // 返回当前模板是否解析完毕
  return !s
}

// 尾标签匹配
function startsWithEndTagOpen(source: string, tag: string): boolean {
  return (
    startsWith(source, '</') &&
    // 当前闭合标签匹配目标标签
    source.substr(2, tag.length).toLowerCase() === tag.toLowerCase() &&
    /[\t\r\n\f />]/.test(source[2 + tag.length] || '>')
  )
}<|MERGE_RESOLUTION|>--- conflicted
+++ resolved
@@ -846,9 +846,6 @@
     // 解析属性，存入Set中
     const attr = parseAttribute(context, attributeNames)
 
-<<<<<<< HEAD
-    // 如果为开标签，则记录属性信息
-=======
     // Trim whitespace between class
     // https://github.com/vuejs/vue-next/issues/4251
     if (
@@ -859,7 +856,7 @@
       attr.value.content = attr.value.content.replace(/\s+/g, ' ').trim()
     }
 
->>>>>>> 467e113b
+    // 如果为开标签，则记录属性信息
     if (type === TagType.Start) {
       props.push(attr)
     }
@@ -990,12 +987,6 @@
         } else {
           content = content.substr(1, content.length - 2)
         }
-<<<<<<< HEAD
-
-        // 获取动态属性具体字段
-        content = content.substr(1, content.length - 2)
-=======
->>>>>>> 467e113b
       } else if (isSlot) {
         // #1241 special case for v-slot: vuetify relies extensively on slot
         // names containing dots. v-slot doesn't have any modifiers and Vue 2.x
@@ -1229,16 +1220,8 @@
 function parseText(context: ParserContext, mode: TextModes): TextNode {
   __TEST__ && assert(context.source.length > 0)
 
-<<<<<<< HEAD
-  // 默认解析到下面符号前
-  const endTokens = ['<', context.options.delimiters[0]]
-  if (mode === TextModes.CDATA) {
-    endTokens.push(']]>')
-  }
-=======
   const endTokens =
     mode === TextModes.CDATA ? [']]>'] : ['<', context.options.delimiters[0]]
->>>>>>> 467e113b
 
   // 默认将之后全部内容视为文本
   let endIndex = context.source.length
